<<<<<<< HEAD
# ComfyUI Backend

A fastapi backend for ComfyUI with AWS S3 and CloudFront integration. The AWS stuffs are completely optional and only activated when you setup `.env` file.
=======
# ComfyUI backend
A fastapi backend for ComfyUI with AWS S3 and CloudFront integration. The AWS stuffs are completely optional and only enabled when you setup `.env` file.
>>>>>>> d8a7a332

## 🛠️ Archictecture
![architecture-2](https://github.com/user-attachments/assets/44456c86-00c1-4e32-b8da-f0d8abb9607e)


## 🐳 Setup with Docker Compose

1. **Git clone repository. Make sure you add `--recursive` at the end to clone submodule together.**
```
git clone https://github.com/jhj0517/ComfyUI-backend.git --recursive
cd ComfyUI-backend
```

2. **(Optional) Setup AWS configs in the `ComfyUI-fastapi/.env`.**

https://github.com/jhj0517/ComfyUI-backend/blob/e849ac382b10267923b35094eaf2d114a5782df4/ComfyUI-fastapi/.env.example#L1-L18

3. **(Optional) Setup key files for signed URL with CloudFront.**

  Place your CloudFront key files in [`ComfyUI-fastapi/credentials/`](https://github.com/jhj0517/ComfyUI-backend/tree/master/ComfyUI-fastapi/credentials):
   - `private_key.pem` 
   - `public_key.pem` 

>[!NOTE]
📝 To create these keys, see [AWS Documentation](https://docs.aws.amazon.com/AmazonCloudFront/latest/DeveloperGuide/private-content-trusted-signers.html#private-content-creating-cloudfront-key-pairs)

4. **(Optioanl) Setup the Nginx config for your inference server.** 
    
    a. Register your domain name in [`docker/nginx/https.conf`](https://github.com/jhj0517/ComfyUI-backend/blob/master/docker/nginx/https.conf)

    b. Place SSL certificates to [`docker/nginx/ssl/`](https://github.com/jhj0517/ComfyUI-backend/tree/master/docker/nginx/ssl):

>[!NOTE]
📝 To create certificates for your domain name in Windows, see [How to create a "Let's Encrypt" certificate on Windows](https://trueconf.com/blog/knowledge-base/how-to-create-a-lets-encrypt-certificate-on-windows)


5. **Build with the Docker Compose**
```
docker compose -f docker/docker-compose.yml build
```

6. **Run with Docker Compose**
```
docker compose -f docker/docker-compose.yml up
```

7. **Access with**
- ComfyUI: http://localhost:8188 
- FastAPI Backend: http://localhost:8000/docs (or your domain name with nginx)

SwaggerUI is enabled in `/docs` by default, so you can test endpoints there.

## 🧮 ComfyUI Workflows

The default ComfyUI workflow directory for your backend is [`ComfyUI-fastapi/workflows/`](https://github.com/jhj0517/ComfyUI-backend/tree/master/ComfyUI-fastapi/workflows). 
<br>Place your JSON workflows in the **API compatible** format to use them with the backend.

When you make requests to the `/generate` endpoint, you can modify workflow parameters like this:
#### Example Workflow JSON
```json
{
    "6": {
        "class_type": "CLIPTextEncode",
        "inputs": {
            "clip": ["4", 1],
            "text": "masterpiece best quality"
        }
    }
}
```

#### Example API Request
```python
import requests

requests.post(
    "http://localhost:8000/generate",
    data={
        "workflow_name": "sdxl_t2i",
        "modifications": {
            "6": {
                "text": "Picture of dog smiles"
            }
        }   
    }
)
```

The backend assumes that you have your own proxy server for the client. <br>
So for the sophisticated API parameterization, the proxy server is responsible for it. Or you can just add another endpoint that wraps `/generate` and use it in the fastapi. 

## 🖥️ Device Matching
The backend assumes that you're using Nvidia GPU by default.

If not, edit [`docker/comfyui.Dockerfile`](https://github.com/jhj0517/ComfyUI-backend/blob/master/docker/comfyui.Dockerfile) to match your Device. Update `--extra-index-url` to match your device.

https://github.com/jhj0517/ComfyUI-backend/blob/a66e7750ba9410ddaba6149100a3b8852262a69e/docker/comfyui.Dockerfile#L15-L17

## 📦 Installing Custom Nodes

The custom nodes directory is mapped as volume to `ComfyUI/custom_nodes` in the container.

To install custom nodes:
1. Add your custom node to the `ComfyUI/custom_nodes` directory
2. Add required dependencies for custom node to `ComfyUI/requirements.txt`
3. Rebuild the ComfyUI container:
```bash
docker compose -f docker/docker-compose.yml build comfyui
```

After rebuilding, your custom nodes will be available in ComfyUI!

## 📚 Misc

Redis db is stored in [`redis-data/`](https://github.com/jhj0517/ComfyUI-backend/tree/master/redis-data)<br>
Logs for Nginx is saved in `logs/nginx/`<|MERGE_RESOLUTION|>--- conflicted
+++ resolved
@@ -1,11 +1,5 @@
-<<<<<<< HEAD
-# ComfyUI Backend
-
-A fastapi backend for ComfyUI with AWS S3 and CloudFront integration. The AWS stuffs are completely optional and only activated when you setup `.env` file.
-=======
 # ComfyUI backend
 A fastapi backend for ComfyUI with AWS S3 and CloudFront integration. The AWS stuffs are completely optional and only enabled when you setup `.env` file.
->>>>>>> d8a7a332
 
 ## 🛠️ Archictecture
 ![architecture-2](https://github.com/user-attachments/assets/44456c86-00c1-4e32-b8da-f0d8abb9607e)
